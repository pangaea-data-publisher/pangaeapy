--- conflicted
+++ resolved
@@ -768,12 +768,7 @@
                 for terminfo in event.findall("md:method/md:term", self.ns):
                     eventDeviceTerms.append(self._getTermInfo(terminfo))
                 eventMethod = PanMethod(eventDeviceID, eventDevice,eventDeviceTerms)
-            else:
-                eventMethod = None
-<<<<<<< HEAD
-=======
-
->>>>>>> 14db0353
+
             if event.find("md:basis",self.ns) != None:
                 basis= event.find("md:basis",self.ns)
                 if basis.find("md:name",self.ns) != None:
